--- conflicted
+++ resolved
@@ -401,662 +401,4 @@
         if batchsize > 0:
             return np.zeros([self.hyper.layers, batchsize, self.hyper.state_size], dtype=th.config.floatX)
         else:
-<<<<<<< HEAD
-            try:
-                vocab = self.charsize
-            except AttributeError as e:
-                stderr.write("No vocabulary size found for onehot conversion, inferring from dataset...\n")
-                vocab = np.amax(self.y_array) + 1
-                self.charsize = vocab
-                stderr.write("Found vocabulary size of: {0:d}\n".format(vocab))
-
-        stderr.write("Constructing one-hot vector data...")
-        stderr.flush()
-
-        try:
-            datalen = self.data_len
-        except AttributeError:
-            datalen = len(self.x_array)
-            self.data_len = datalen
-
-        time1 = time.time()
-
-        # numpy fancy indexing is fun!
-        x_onehots = np.eye(vocab, dtype=theano.config.floatX)[self.x_array]
-        y_onehots = np.eye(vocab, dtype=theano.config.floatX)[self.y_array]
-
-        # These can be large, so we don't necessarily want them on the GPU
-        # Thus they're not Theano shared vars
-        self.x_onehots = x_onehots #.astype(theano.config.floatX)
-        self.y_onehots = y_onehots #.astype(theano.config.floatX)
-
-        time2 = time.time()
-
-        stderr.write("done! Took {0:.4f} ms.\n".format((time2 - time1) * 1000.0))
-
-    def __getstate__(self):
-        state = self.__dict__.copy()
-        # References to onehot-encoded shared data
-        # shouldn't be serialized here, so remove them
-        if 'x_onehots' in state:
-            state['x_onehots'] = None
-        if 'y_onehots' in state:
-            state['y_onehots'] = None
-        return state
-
-    def __setstate__(self, state):
-        self.__dict__.update(state)
-        if 'charsize' in state:
-            self.build_onehots()
-
-    @staticmethod
-    def loadfromfile(filename, charset=None):
-        """Loads data set from filename."""
-
-        try:
-            f = open(filename, 'rb')
-        except OSError as e:
-            stderr.write("Couldn't open data set file, error: {0}\n".format(e))
-            return None
-        else:
-            try:
-                dataset = pickle.load(f)
-            except Exception as e:
-                stderr.write("Couldn't load data set, error: {0}\n".format(e))
-                return None
-            else:
-                stderr.write("Loaded data set from {0}\n".format(filename))
-                return dataset
-        finally:
-            f.close()
-
-    def savetofile(self, savedir):
-        """Saves data set to file in savedir.
-        Filename taken from srcinfo if possible, otherwise defaults to 'dataset.p'.
-        Returns filename if successful, None otherwise.
-        """
-        # Create directory if necessary (won't throw exception if dir already exists)
-        os.makedirs(savedir, exist_ok=True)
-
-        if isinstance(self.srcinfo, str):
-            filename = os.path.join(savedir, self.srcinfo + ".p")
-        elif isinstance(self.srcinfo, dict) and 'name' in self.srcinfo:
-            filename = os.path.join(savedir, self.srcinfo['name'] + ".p")
-        else:
-            filename = os.path.join(savedir, "dataset.p")
-
-        try:
-            f = open(filename, 'wb')
-        except OSError as e:
-            stderr.write("Couldn't open target file, error: {0}\n".format(e))
-            return None
-        else:
-            pickle.dump(self, f, protocol=pickle.HIGHEST_PROTOCOL)
-            stderr.write("Saved data set to {0}\n".format(filename))
-            return filename
-        finally:
-            f.close()
-
-    def batchepoch(self, batchsize=16):
-        """Gets epoch size for given batchsize."""
-
-        # If there's some extra after, we want to extend the batch epoch
-        # by 1, so rollover will catch the whole dataset (plus a small 
-        # bit of wraparound (easier than padding))
-        spacing = self.data_len // batchsize
-        offset = 1 if self.data_len % spacing > 0 else 0
-        return spacing + offset
-
-
-    def batch(self, pos, batchsize=16):
-        """Gets batch of data starting at pos, and evenly spaced along the first
-        axis of each onehot array.
-        Returns 3-dim ndarrays from x_onehots and y_onehots.
-        """
-        
-        # Find batch spacing and derive indices
-        indices = (np.arange(batchsize) * self.batchepoch(batchsize)) + pos
-
-        # Get slices and rearrange
-        # Have to transpose so that 2nd/3rd dimensions are matrices corresponding
-        # to batchsize rows and onehot columns, and the 1st dim (slice indicies) are
-        # the sequences the batch training function will take
-        xbatch = self.x_onehots.take(indices, axis=0, mode='wrap').transpose(1, 0, 2)
-        ybatch = self.y_onehots.take(indices, axis=0, mode='wrap').transpose(1, 0, 2)
-
-        return xbatch, ybatch
-
-
-class Checkpoint:
-    """Checkpoint for model training."""
-
-    def __init__(self, datafile, modelfile, cp_date, epoch, pos, loss):
-        self.datafile = datafile
-        self.modelfile = modelfile
-        self.cp_date = cp_date
-        self.epoch = epoch
-        self.pos = pos
-        self.loss = loss
-
-    @classmethod
-    def createcheckpoint(cls, savedir, datafile, modelparams, loss):
-        """Creates and saves modelparams and pickled training checkpoint into savedir.
-        Returns new checkpoint and filename if successful, or (None, None) otherwise.
-        """
-
-        # Create directory if necessary (won't throw exception if dir already exists)
-        os.makedirs(savedir, exist_ok=True)
-
-        # Determine filenames
-        modeldatetime = datetime.datetime.now(datetime.timezone.utc)
-        basefilename = modeldatetime.strftime("%Y-%m-%d-%H:%M:%S-UTC-{0:.3f}-model".format(loss))
-
-        # Save model file
-        modelfilename = os.path.join(savedir, basefilename + ".npz")
-        try:
-            modelfile = open(modelfilename, 'wb')
-        except OSError as e:
-            stderr.write("Couldn't save model parameters to {0}!\nError: {1}\n".format(modelfilename, e))
-            return None, None
-        else:
-            modelparams.savetofile(modelfile)
-            stderr.write("Saved model parameters to {0}\n".format(modelfilename))
-
-            # Create checkpoint
-            cp = cls(datafile, modelfilename, modeldatetime, modelparams.epoch, modelparams.pos, loss)
-            cpfilename = os.path.join(savedir, basefilename + ".p".format(loss))
-
-            # Save checkpoint
-            try:
-                cpfile = open(cpfilename, 'wb')
-            except OSError as e:
-                stderr.write("Couldn't save checkpoint to {0}!\nError: {1}\n".format(cpfilename, e))
-                return None, None
-            else:
-                pickle.dump(cp, cpfile, protocol=pickle.HIGHEST_PROTOCOL)
-                stderr.write("Saved checkpoint to {0}\n".format(cpfilename))
-                return cp, cpfilename
-            finally:
-                cpfile.close()
-        finally:
-            modelfile.close()
-
-    @classmethod
-    def loadcheckpoint(cls, cpfile):
-        """Loads checkpoint from saved file and returns checkpoint object."""
-        try:
-            f = open(cpfile, 'rb')
-        except OSError as e:
-            stderr.write("Couldn't open checkpoint file {0}!\nError: {1}\n".format(cpfile, e))
-            return None
-        else:
-            try:
-                stderr.write("Restoring checkpoint from file {0}...\n".format(cpfile))
-                cp = pickle.load(f)
-            except Exception as e:
-                stderr.write("Error restoring checkpoint from file {0}:\n{1}\n".format(cpfile, e))
-                return None
-            else:
-                return cp
-        finally:
-            f.close()
-
-    def printstats(self, outfile):
-        """Prints checkpoint stats to file-like object."""
-
-        printstr = """Checkpoint date: {0}
-Dataset file: {1}
-Model file: {2}
-Epoch: {3:d}
-Position: {4:d}
-Loss: {5:.4f}
-
-"""
-        outfile.write(printstr.format(
-            self.cp_date.strftime("%Y-%m-%d %H:%M:%S %Z"), 
-            self.datafile, 
-            self.modelfile, 
-            self.epoch, 
-            self.pos, 
-            self.loss))
-        
-
-# TODO: allow initialization from already-constructed charset and dataset
-class ModelState:
-    """Model state, including hyperparamters, charset, last-loaded 
-    checkpoint, dataset, and model parameters.
-
-    Note: Checkpoint is automatically loaded when restoring from file, 
-    but dataset and model parameters must be explicitly (re)loaded.
-    """
-    # Model types
-    modeltypes = {
-        'GRUResize': GRUResize
-    }
-
-    def __init__(self, chars, curdir, modeltype='GRUResize', srcinfo=None, cpfile=None, 
-        cp=None, datafile=None, data=None, modelfile=None, model=None):
-        self.chars = chars
-        self.curdir = curdir
-        self.modeltype = modeltype
-        self.srcinfo = srcinfo
-        self.cpfile = cpfile
-        self.cp = cp
-        self.datafile = datafile
-        self.data = data
-        self.modelfile = modelfile
-        self.model = model
-
-    def __getstate__(self):
-        state = self.__dict__.copy()
-        # References to checkpoint, dataset, and model params 
-        # shouldn't be serialized here, so remove them
-        state['cp'] = None
-        state['data'] = None
-        state['model'] = None
-        return state
-
-    def __setstate__(self, state):
-        self.__dict__.update(state)
-        # Reload checkpoint, if present
-        if self.cpfile:
-            self.cp = Checkpoint.loadcheckpoint(self.cpfile)
-            if self.cp:
-                stderr.write("Loaded checkpoint from {0}\n".format(self.cpfile))
-            else:
-                stderr.write("Couldn't load checkpoint from {0}\n".format(self.cpfile))
-                # Checkpoint is invalid, so don't use its file
-                self.cpfile = None
-
-    @classmethod
-    def initfromsrcfile(cls, srcfile, usedir, modeltype='GRUResize', *, seq_len=100, init_checkpoint=True, **kwargs):
-        """Initializes a complete model based on given source textfile and hyperparameters.
-        Creates initial checkpoint after model creation if init_checkpoint is True.
-        Additional keyword arguments are passed to HyperParams.
-        """
-        
-        # First, create directory if req'd
-        try:
-            os.makedirs(usedir, exist_ok=True)
-        except OSError as e:
-            stderr.write("Error creating directory {0}: {1}".format(srcfile, e))
-            raise e
-        
-        # Next, read source file
-        try:
-            f = open(srcfile, 'r', encoding='utf-8')
-        except OSError as e:
-            stderr.write("Error opening source file {0}: {1}".format(srcfile, e))
-            raise e
-        else:
-            datastr = f.read()
-        finally:
-            f.close()
-
-        # Determine full path of working dir and base name of source file
-        # Will be using these later on
-        # dirname = os.path.abspath(usedir)
-        dirname = usedir
-        basename = os.path.basename(srcfile)
-
-        # Now find character set
-        # TODO: change to let CharSet get chars from string, with frequencies and line beginnings
-        charset = CharSet(set(datastr), srcinfo=(basename + "-chars"))
-
-        # And set hyperparameters (additional keyword args passed through)
-        hyperparams = HyperParams(charset.vocab_size, **kwargs)
-
-        # Create dataset, and save
-        dataset = DataSet(datastr, charset, seq_len=seq_len, srcinfo=(basename + "-data"))
-        datafilename = dataset.savetofile(dirname)
-
-        # Now we can initialize the state
-        modelname = "{0:s}-{1:d}x{2:d}-state".format(modeltype, hyperparams.layers, hyperparams.state_size)
-        modelstate = cls(charset, dirname, modeltype, srcinfo=modelname, 
-            datafile=datafilename, data=dataset)
-
-        # And build the model, with optional checkpoint
-        if init_checkpoint:
-            modelstate.buildmodelparams(hyperparams, dirname)
-        else:
-            modelstate.buildmodelparams(hyperparams)
-
-        # Save initial model state
-        #modelstate.savetofile(dirname)
-        # Already saved during buildmodelparams()
-
-        return modelstate
-
-
-    @staticmethod
-    def loadfromfile(filename):
-        """Loads model state from filename.
-        Note: dataset and model params can be restored from last checkpoint
-        after loading model state using restorefrom().
-        """
-
-        try:
-            f = open(filename, 'rb')
-        except OSError as e:
-            stderr.write("Couldn't open model state file, error: {0}\n".format(e))
-        else:
-            try:
-                modelstate = pickle.load(f)
-            except Exception as e:
-                stderr.write("Couldn't load model state, error: {0}\n".format(e))
-                return None
-            else:
-                stderr.write("Loaded model state from {0}\n".format(filename))
-                return modelstate
-        finally:
-            f.close()
-
-    def savetofile(self, savedir):
-        """Saves model state to file in savedir.
-        Filename taken from srcinfo if possible, otherwise defaults to 'modelstate.p'.
-        Returns filename if successful, None otherwise.
-        """
-
-        if savedir:
-            usedir = savedir
-        else:
-            if self.curdir:
-                usedir = self.curdir
-            else:
-                raise FileNotFoundError('No directory specified!')
-
-        # Create directory if necessary (won't throw exception if dir already exists)
-        try:
-            os.makedirs(usedir, exist_ok=True)
-        except OSError as e:
-            raise e
-        else:
-            if isinstance(self.srcinfo, str):
-                filename = os.path.join(usedir, self.srcinfo + ".p")
-            elif isinstance(self.srcinfo, dict) and 'name' in self.srcinfo:
-                filename = os.path.join(usedir, self.srcinfo['name'] + ".p")
-            else:
-                filename = os.path.join(usedir, "modelstate.p")
-
-            try:
-                f = open(filename, 'wb')
-            except OSError as e:
-                stderr.write("Couldn't open target file, error: {0}\n".format(e))
-                return None
-            else:
-                pickle.dump(self, f, protocol=pickle.HIGHEST_PROTOCOL)
-                stderr.write("Saved model state to {0}\n".format(filename))
-                return filename
-            finally:
-                f.close()
-
-    def loaddata(self, filename=None):
-        """Attempts to load dataset first from given file, 
-        then from current data file, then from current checkpoint (or file).
-        """
-        if filename:
-            openfile = filename
-        elif self.datafile:
-            openfile = self.datafile
-        elif self.cp:
-            openfile = self.cp.datafile
-        elif self.cpfile:
-            # Try loading from file
-            self.cp = Checkpoint.loadcheckpoint(self.cpfile)
-            if self.cp:
-                openfile = self.cp.datafile
-            else:
-                # Still didn't work, clear file listing (it's obviously bad)
-                self.cpfile = None
-                return False
-        else:
-            # No checkpoint and no file means no-go
-            stderr.write("No checkpoint file to load!\n")
-            return False
-
-        # Load data now that filename is established
-        self.data = DataSet.loadfromfile(openfile)
-        if self.data:
-            self.datafile = openfile
-            return True
-        else:
-            return False
-
-    def loadmodel(self, filename=None):
-        """Attempts to load model parameters first from given file, 
-        then from current model file, then from current checkpoint (or file).
-        """
-        if filename:
-            openfile = filename
-        elif self.modelfile:
-            openfile = self.modelfile
-        elif self.cp:
-            openfile = self.cp.modelfile
-        elif self.cpfile:
-            # Try loading from file
-            self.cp = Checkpoint.loadcheckpoint(self.cpfile)
-            if self.cp:
-                openfile = self.cp.modelfile
-            else:
-                # Still didn't work, clear file listing (it's obviously bad)
-                self.cpfile = None
-                return False
-        else:
-            # No checkpoint and no file means no-go
-            stderr.write("No checkpoint file to load!\n")
-            return False
-
-        # Load model now that filename is established
-        useclass = self.modeltypes[self.modeltype]
-        self.model = useclass.loadfromfile(openfile)
-        if self.model:
-            self.modelfile = openfile
-            return True
-        else:
-            return False
-
-    def restore(self, checkpoint=None):
-        """Restores dataset and model params from specified checkpoint.
-        Defaults to stored checkpoint if none provided.
-        """
-
-        if checkpoint:
-            # Checkpoint given, use that
-            cp = checkpoint
-        elif self.cp:
-            # Try stored checkpoint
-            cp = self.cp
-        elif self.cpfile:
-            # Try loading checkpoint from file
-            self.cp = Checkpoint.loadcheckpoint(self.cpfile)
-            if self.cp:
-                cp = self.cp
-            else:
-                # Still didn't work, clear file listing (it's obviously bad)
-                self.cpfile = None
-                return False
-        else:
-            # No checkpoint and no file means no-go
-            stderr.write("No checkpoint file to load!\n")
-            return False
-
-        # Load data and model, return True only if both work
-        # Passing checkpoint's data/model filenames, overriding 
-        # those already stored in model state
-        if self.loaddata(cp.datafile) and self.loadmodel(cp.modelfile):
-            return True
-        else:
-            return False
-
-    def newcheckpoint(self, loss, savedir=None):
-        """Creates new checkpoint with current datafile and model params.
-        Defaults to saving into current working directory.
-        """
-
-        # Make sure we have prereqs
-        if not self.datafile:
-            stderr.write("Can't create checkpoint: no data file specified.\n")
-            return False
-        if not self.model:
-            stderr.write("Can't create checkpoint: no model loaded.\n")
-            return False
-
-        # Use specified dir if provided, otherwise curdir
-        usedir = savedir if savedir else self.curdir
-
-        # Try creating checkpoint
-        cp, cpfile = Checkpoint.createcheckpoint(usedir, self.datafile, self.model, loss)
-        if cp:
-            self.cp = cp
-            self.cpfile = cpfile
-            # Also save ourselves
-            savefile = self.savetofile(usedir)
-            if savefile:
-                #stderr.write("Saved model state to {0}\n".format(savefile))
-                return True
-            else:
-                return False
-        else:
-            return False
-
-    def builddataset(self, datastr, seq_len=100, srcinfo=None):
-        """Builds new dataset from string and saves to file in working directory."""
-
-        # Build dataset from string
-        self.data = DataSet(datastr, self.chars, seq_len, srcinfo)
-
-        # Save to file in working directory
-        self.datafile = self.data.savetofile(self.curdir)
-
-        # Return true if both operations succeed
-        if self.data and self.datafile:
-            return True
-        else:
-            return False
-
-    def buildmodelparams(self, hyper, checkpointdir=None):
-        """Builds model parameters from given hyperparameters and charset size.
-        Optionally saves checkpoint immediately after building if path specified.
-        """
-        useclass = self.modeltypes[self.modeltype]
-        self.model = useclass(hyper)
-
-        if checkpointdir:
-            # Get initial loss estimate
-            stderr.write("Calculating initial loss estimate...\n")
-            loss_len = 1000 if len(self.data.x_onehots) >= 1000 else len(self.data.x_onehots)
-            loss = self.model.calc_loss(self.data.x_onehots[:loss_len], self.data.y_onehots[:loss_len])
-            stderr.write("Initial loss: {0:.3f}\n".format(loss))
-
-            # Take checkpoint
-            self.newcheckpoint(loss, savedir=checkpointdir)
-
-    def trainmodel(self, num_rounds=1, batchsize=0, train_len=0, valid_len=0, print_every=1000):
-        """Train loaded model for num_rounds of train_len, printing
-        progress every print_every examples, calculating loss using 
-        valid_len examples, and creating a checkpoint after each round.
-
-        For train_len and valid_len, a value of 0 indicates using the
-        full dataset.
-
-        Validation is performed at the last trained position in the dataset, 
-        and training is resumed from the same point after loss is calculated.
-        """
-
-        # Make sure we have model and data loaded
-        if not self.data or not self.model:
-            stderr.write("Dataset and model parameters must be loaded before training!\n")
-            return False
-
-        # Progress callback
-        progress = printprogress(self.chars)
-
-        # Get max length
-        datalen = self.data.batchepoch(batchsize) if batchsize > 0 else self.data.data_len
-        train_for = train_len if train_len else datalen
-        # Validation isn't batched, so use full data range if nothing passed
-        valid_for = valid_len if valid_len else self.data.data_len
-
-        # Start with a blank state
-        train_state = self.model.freshstate(batchsize)
-
-        # First sample
-        if batchsize > 0:
-            progress(self.model, train_state[:,0,:])
-        else:
-            progress(self.model, train_state)
-
-        time1 = time.time()
-
-        # Train for num_rounds
-        for roundnum in range(num_rounds):
-            # Train...
-            train_state = self.model.train(
-                self.data,
-                batchsize=batchsize,
-                num_examples=train_for,
-                callback=progress,
-                callback_every=print_every,
-                init_state=train_state)
-
-            # Calc loss
-            stderr.write("--------\n\nCalculating loss (epoch {0:d}, pos {1:d})...\n".format(
-                self.model.epoch, self.model.pos))
-            stderr.flush()
-
-            # Get wraparound slices of dataset, since calc_loss doesn't update pos
-            idxs = range(self.model.pos, self.model.pos + valid_for)
-            x_slice = self.data.x_onehots.take(idxs, axis=0, mode='wrap')
-            y_slice = self.data.y_onehots.take(idxs, axis=0, mode='wrap')
-
-            # Calculate loss with blank state
-            loss = self.model.calc_loss(x_slice, y_slice)
-
-            stderr.write("Previous loss: {0:.4f}, current loss: {1:.4f}\n".format(self.cp.loss, loss))
-
-            # Adjust learning rate if necessary
-            if loss > self.cp.loss:
-                # Loss increasing, lower learning rate
-                self.model.hyper.learnrate *= 0.5
-                stderr.write("Loss increased between validations, adjusted learning rate to {0:.6f}\n".format(
-                    self.model.hyper.learnrate))
-            elif loss / self.cp.loss < 1.0 and loss / self.cp.loss > 0.97:
-                # Loss not decreasing fast enough, raise decay rate
-                self.model.hyper.decay = (1.0 + self.model.hyper.decay) / 2.0
-                # Just in case (shouldn't happen, but you know floating points...)
-                if self.model.hyper.decay >= 1.0:
-                    self.model.hyper.decay = 1.0 - 1e-6
-                stderr.write("Loss changed too little between validations, adjusted decay rate to {0:.6f}\n".format(
-                    self.model.hyper.decay))
-
-            stderr.write("\n--------\n\n")
-
-            # Take checkpoint and print stats
-            self.newcheckpoint(loss)
-            self.cp.printstats(stdout)
-
-        time2 = time.time()
-        timetaken = time2 - time1
-
-        stdout.write("Completed {0:d} rounds of {1:d} examples each.\n".format(num_rounds, datalen))
-        stdout.write("Total time: {0:.3f}s ({1:.3f}s per round).\n".format(timetaken, timetaken / float(num_rounds)))
-
-
-# Unattached functions
-
-def printprogress(charset):
-    def retfunc (model, init_state=None):
-        print("--------\n")
-        print("Time: {0}".format(datetime.datetime.now(datetime.timezone.utc).strftime("%Y-%m-%d %H:%M:%S UTC")))
-        print("Epoch: {0}, pos: {1}".format(model.epoch, model.pos))
-        print("Generated 100 chars:\n")
-        genstr, _ = model.genchars(charset, 100, init_state=init_state)
-        #genstr, _ = model.genchars(charset, 100)
-        print(genstr + "\n")
-    return retfunc
-
-# TODO: Non-Theano sigmoid
-# TODO: Non-Theano softmax
-=======
             return np.zeros([self.hyper.layers, self.hyper.state_size], dtype=th.config.floatX)
->>>>>>> 72f2be51
